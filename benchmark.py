"""Main entry point for the video analytics inference benchmark.

This PyTorch benchmark spawns client, loader, and runner processes to perform
video inference in a pipelined fashion. The implementation of each process is
expected to be written in individual modules; this file only provides a bare
backbone of how the overall procedure works. Note that the client, loader,
and runner processes do not necessarily need to be single processes.


          video filenames             video frame tensors
(client) -----------------> (loader) ---------------------> (runner)
               queue                         queue
"""

def sanity_check(args):
  """Validate the given user arguments. 

  The function 'sanity_check' checks the arguments and terminates when an invalid state is observed. 

  The program will terminate in the following situations:
  1) The given pipeline configuration is written in an incorrect format.
  2) The values given for environment variable 'CUDA_VISIBLE_DEVICES' will be checked
     to see if valid argument is given, and the program will terminate if not so. 
  3) Here, we will regard GPUs with no process running along with no consumption in memory as 'free'.
     If a GPU has no process running, but is consuming some memory, we will regard the GPU as 'not-free', 
     and prevent users from using it. If user requires any GPU that is either
     not accessible or not free, the program will also terminate.
  """
  import json
  import os
  import sys
  from py3nvml import py3nvml

  # Case 1: Check the format of the pipeline configuration file
  try:
    with open(args.config_file_path, 'r') as f:
      pipeline = json.load(f)

    assert isinstance(pipeline, list)
    assert len(pipeline) == 1 # TODO #13: This can be removed after #13 is done.

    # Track which gpus are going to be used, for case 3.
    logical_gpus_to_use = set()

    for step in pipeline:
      assert isinstance(step, dict)
      assert isinstance(step['model'], str)
      assert isinstance(step['gpus'], list)
      for gpu in step['gpus']:
        assert isinstance(gpu, int)
        logical_gpus_to_use.add(gpu)

      # this limit needs to be adjusted if we expect keys other than
      # 'model' and 'gpus'
      if len(step) > 2:
        print('[WARNING] Pipeline configuration contains unused keys.')

  except Exception as err:
    print('[ERROR] Malformed pipeline configuration file. See below:')
    raise err

  # Case 2: Return 'ValueError' if any types other than integers are set for this environment variable
  logical_to_physical_gpu_idx = [int(x) for x in os.environ['CUDA_VISIBLE_DEVICES'].split(',')]
   
  # Case 3: Check whether user requires any GPU that is inaccessible or not free
  py3nvml.nvmlInit()
 
  # Find the indices of GPUs that are free
  gpu_availability = []
  for i in range(py3nvml.nvmlDeviceGetCount()):      
    handle = py3nvml.nvmlDeviceGetHandleByIndex(i) 
    memory_info = py3nvml.nvmlDeviceGetMemoryInfo(handle)
    # memory_info.used returns the consumed GPU memory usage in bits
    gpu_availability.append(memory_info.used == 0)

  # check availability of all requested gpus in the pipeline configuration
  for logical_gpu in logical_gpus_to_use:
    if logical_gpu >= len(logical_to_physical_gpu_idx):
      print('[ERROR] Pipeline configuration contains an inaccessible GPU %d. '
            'Add more GPUs to CUDA_VISIBLE_DEVICES.' % logical_gpu)
      sys.exit()
    physical_gpu = logical_to_physical_gpu_idx[logical_gpu]

    if physical_gpu >= len(gpu_availability):
      print('[ERROR] CUDA_VISIBLE_DEVICES contains a nonexistent GPU %d.'
            % physical_gpu)
      sys.exit()

    if not gpu_availability[physical_gpu]:
      print('[ERROR] GPU %d (= GPU %d in pipeline) is not free at the moment.'
            % (physical_gpu, logical_gpu))
      sys.exit()
  
  py3nvml.nvmlShutdown()
  
if __name__ == '__main__':
  # placing these imports before the if statement results in a
  # "context has already been set" RuntimeError
  from torch import multiprocessing as mp
  # https://pytorch.org/docs/stable/notes/multiprocessing.html#sharing-cuda-tensors
  mp.set_start_method('spawn')

  import argparse
  import json
  import os
  import shutil
  import time
  from arg_utils import *
  from datetime import datetime as dt
  from torch.multiprocessing import Queue, Process, Value, Barrier

  # change these if you want to use different client/loader/runner impls
  from rnb_logging import logmeta, logroot
  from control import TerminationFlag
  from client import *
  from r2p1d_loader import loader
  from runner import runner

  parser = argparse.ArgumentParser()
  parser.add_argument('-mi', '--mean_interval_ms',
                      help='Mean event interval time (Poisson), milliseconds',
                      type=nonnegative_int, default=100)
  parser.add_argument('-b', '--batch_size', help='Video batch size per replica',
                      type=positive_int, default=1)
  parser.add_argument('-v', '--videos', help='Total number of videos to run',
                      type=positive_int, default=2000)
  parser.add_argument('-l', '--loaders', help='Number of loader processes to spawn',
                      type=positive_int, default=1)
  parser.add_argument('-qs', '--queue_size',
                      help='Maximum queue size for inter-process queues',
                      type=positive_int, default=500)
  parser.add_argument('-c', '--config_file_path',
                      help='File path of the pipeline configuration file',
                      type=str, default='config/r2p1d-whole.json')
  args = parser.parse_args()
  print('Args:', args)
  
  sanity_check(args)

  job_id = '%s-mi%d-b%d-v%d-l%d-qs%d' % (dt.today().strftime('%y%m%d_%H%M%S'),
                                         args.mean_interval_ms,
                                         args.batch_size,
                                         args.videos,
                                         args.loaders,
                                         args.queue_size)

  # do a quick pass through the pipeline to count the total number of runners
  with open(args.config_file_path, 'r') as f:
    pipeline = json.load(f)
  num_runners = sum([len(step['gpus']) for step in pipeline])
  num_runners_first_step = len(pipeline[0]['gpus'])

  # total num of processes
  # runners + loaders + one client + one main process (this one)
  bar_total = num_runners + args.loaders + 2 
  
  # barrier to ensure all processes start at the same time
  sta_bar = Barrier(bar_total)
  # barrier to ensure all processes finish at the same time
  fin_bar = Barrier(bar_total)
  
  # global counter for tracking the total number of videos processed
  # all processes will exit once the counter reaches args.videos
  global_inference_counter = Value('i', 0)

  # global integer flag for checking job termination
  # any process can alter this value to broadcast a termination signal
  termination_flag = Value('i', TerminationFlag.UNSET)

  # size of queues, which should be large enough to accomodate videos without waiting
  # (mean_interval_ms = 0 is a special case where all videos are put in queues at once)
  queue_size = args.queue_size if args.mean_interval_ms > 0 else args.videos + num_runners + 1

  # queue between client and loader
  filename_queue = Queue(queue_size)
  # queue between loader and runner
  frame_queue = Queue(queue_size)

  # We use different client implementations for different mean intervals
  if args.mean_interval_ms > 0:
    client_impl = poisson_client
    client_args = (filename_queue, args.mean_interval_ms,
                                 args.loaders, termination_flag,
<<<<<<< HEAD
                                 sta_bar_semaphore, sta_bar_value, sta_bar_total,
                                 fin_bar_semaphore, fin_bar_value, fin_bar_total)
  else:
    client_impl = bulk_client
    client_args = (filename_queue, args.mean_interval_ms,
                                 args.loaders, args.videos, termination_flag,
                                 sta_bar_semaphore, sta_bar_value, sta_bar_total,
                                 fin_bar_semaphore, fin_bar_value, fin_bar_total)
  process_client = Process(target=client_impl,
                           args=client_args)
=======
                                 sta_bar, fin_bar))
>>>>>>> 3199d794

  process_loader_list = [Process(target=loader,
                                 args=(filename_queue, frame_queue,
                                       num_runners_first_step, l,
                                       termination_flag,
                                       sta_bar, fin_bar))
                         for l in range(args.loaders)]

  process_runner_list = []
  for step in pipeline:
    model = step['model']
    gpus = step['gpus']
    replica_dict = {}
    for g in gpus:
      # check the replica index of this particular runner, for this gpu
      # if this runner is the first, then give it index 0
      replica_idx = replica_dict.get(g, 0)
      process_runner = Process(target=runner,
                               args=(frame_queue,
                                     job_id, g, replica_idx,
                                     global_inference_counter, args.videos,
                                     termination_flag,
                                     sta_bar, fin_bar,
                                     model))

      replica_dict[g] = replica_idx + 1
      process_runner_list.append(process_runner)


  for p in [process_client] + process_loader_list + process_runner_list:
    p.start()

  sta_bar.wait()

  # we can exclude initialization time from the throughput measurement
  # by starting to measure time after the start barrier and not before
  time_start = time.time()
  print('START! %f' % time_start)

  fin_bar.wait()

  time_end = time.time()
  print('FINISH! %f' % time_end)
  total_time = time_end - time_start
  print('That took %f seconds' % total_time)


  print('Waiting for child processes to return...')
  for p in [process_client] + process_loader_list + process_runner_list:
    p.join()
  

  with open(logmeta(job_id), 'w') as f:
    f.write('Args: %s\n' % str(args))
    f.write('%f %f\n' % (time_start, time_end))
    f.write('Termination flag: %d\n' % termination_flag.value)

  # copy the pipeline file to the log dir of this job, for later reference
  basename = os.path.basename(args.config_file_path)
  shutil.copyfile(args.config_file_path,
                  os.path.join(logroot(job_id), basename))<|MERGE_RESOLUTION|>--- conflicted
+++ resolved
@@ -181,20 +181,14 @@
     client_impl = poisson_client
     client_args = (filename_queue, args.mean_interval_ms,
                                  args.loaders, termination_flag,
-<<<<<<< HEAD
-                                 sta_bar_semaphore, sta_bar_value, sta_bar_total,
-                                 fin_bar_semaphore, fin_bar_value, fin_bar_total)
+                                 sta_bar, fin_bar)
   else:
     client_impl = bulk_client
     client_args = (filename_queue, args.mean_interval_ms,
                                  args.loaders, args.videos, termination_flag,
-                                 sta_bar_semaphore, sta_bar_value, sta_bar_total,
-                                 fin_bar_semaphore, fin_bar_value, fin_bar_total)
+                                 sta_bar, fin_bar)
   process_client = Process(target=client_impl,
                            args=client_args)
-=======
-                                 sta_bar, fin_bar))
->>>>>>> 3199d794
 
   process_loader_list = [Process(target=loader,
                                  args=(filename_queue, frame_queue,
