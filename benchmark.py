"""Main entry point for the video analytics inference benchmark.

This PyTorch benchmark spawns client, loader, and runner processes to perform
video inference in a pipelined fashion. The implementation of each process is
expected to be written in individual modules; this file only provides a bare
backbone of how the overall procedure works. Note that the client, loader,
and runner processes do not necessarily need to be single processes.


          video filenames             video frame tensors
(client) -----------------> (loader) ---------------------> (runner)
               queue                         queue
"""

def sanity_check(args):
  """Validate the given user arguments. 

  The function 'sanity_check' checks the arguments and terminates when an invalid state is observed. 

  The program will terminate in the following situations:
  1) The given pipeline configuration is written in an incorrect format.
  2) The values given for environment variable 'CUDA_VISIBLE_DEVICES' will be checked
     to see if valid argument is given, and the program will terminate if not so. 
  3) Here, we will regard GPUs with no process running along with no consumption in memory as 'free'.
     If a GPU has no process running, but is consuming some memory, we will regard the GPU as 'not-free', 
     and prevent users from using it. If user requires any GPU that is either
     not accessible or not free, the program will also terminate.
  """
  import json
  import os
  import sys
  from py3nvml import py3nvml

  # Case 1: Check the format of the pipeline configuration file
  try:
    with open(args.config_file_path, 'r') as f:
      pipeline = json.load(f)

    assert isinstance(pipeline, list)

    # Track which gpus are going to be used, for case 3.
    logical_gpus_to_use = set()

    for step in pipeline:
      assert isinstance(step, dict)
      assert isinstance(step['model'], str)
      assert isinstance(step['gpus'], list)
      assert isinstance(step['start_index'], int)
      assert isinstance(step['end_index'], int)
      for gpu in step['gpus']:
        assert isinstance(gpu, int)
        logical_gpus_to_use.add(gpu)

      # this limit needs to be adjusted if we expect keys other than
      # 'model', 'gpus', 'start_index', 'end_index'
      if len(step) > 4:
        print('[WARNING] Pipeline configuration contains unused keys.')

  except Exception as err:
    print('[ERROR] Malformed pipeline configuration file. See below:')
    raise err

  # Case 2: Return 'ValueError' if any types other than integers are set for this environment variable
  logical_to_physical_gpu_idx = [int(x) for x in os.environ['CUDA_VISIBLE_DEVICES'].split(',')]
   
  # Case 3: Check whether user requires any GPU that is inaccessible or not free
  py3nvml.nvmlInit()
 
  # Find the indices of GPUs that are free
  gpu_availability = []
  for i in range(py3nvml.nvmlDeviceGetCount()):      
    handle = py3nvml.nvmlDeviceGetHandleByIndex(i) 
    memory_info = py3nvml.nvmlDeviceGetMemoryInfo(handle)
    # memory_info.used returns the consumed GPU memory usage in bits
    gpu_availability.append(memory_info.used == 0)

  # check availability of all requested gpus in the pipeline configuration
  for logical_gpu in logical_gpus_to_use:
    if logical_gpu >= len(logical_to_physical_gpu_idx):
      print('[ERROR] Pipeline configuration contains an inaccessible GPU %d. '
            'Add more GPUs to CUDA_VISIBLE_DEVICES.' % logical_gpu)
      sys.exit()
    physical_gpu = logical_to_physical_gpu_idx[logical_gpu]

    if physical_gpu >= len(gpu_availability):
      print('[ERROR] CUDA_VISIBLE_DEVICES contains a nonexistent GPU %d.'
            % physical_gpu)
      sys.exit()

    if not gpu_availability[physical_gpu]:
      print('[ERROR] GPU %d (= GPU %d in pipeline) is not free at the moment.'
            % (physical_gpu, logical_gpu))
      sys.exit()
  
  py3nvml.nvmlShutdown()
  
if __name__ == '__main__':
  # placing these imports before the if statement results in a
  # "context has already been set" RuntimeError
  from torch import multiprocessing as mp
  # https://pytorch.org/docs/stable/notes/multiprocessing.html#sharing-cuda-tensors
  mp.set_start_method('spawn')

  import argparse
  import json
  import os
  import shutil
  import time
  from arg_utils import *
  from datetime import datetime as dt
  from torch.multiprocessing import Queue, Process, Value, Barrier

  # change these if you want to use different client/loader/runner impls
  from rnb_logging import logmeta, logroot
  from control import TerminationFlag
  from client import *
  from r2p1d_loader import loader
  from runner import runner

  parser = argparse.ArgumentParser()
  parser.add_argument('-mi', '--mean_interval_ms',
                      help='Mean event interval time (Poisson), milliseconds',
                      type=nonnegative_int, default=100)
  parser.add_argument('-b', '--batch_size', help='Video batch size per replica',
                      type=positive_int, default=1)
  parser.add_argument('-v', '--videos', help='Total number of videos to run',
                      type=positive_int, default=2000)
  parser.add_argument('-l', '--loaders', help='Number of loader processes to spawn',
                      type=positive_int, default=1)
  parser.add_argument('-qs', '--queue_size',
                      help='Maximum queue size for inter-process queues',
                      type=positive_int, default=500)
  parser.add_argument('-c', '--config_file_path',
                      help='File path of the pipeline configuration file',
                      type=str, default='config/r2p1d-split2.json')
  args = parser.parse_args()
  print('Args:', args)
  
  sanity_check(args)

  job_id = '%s-mi%d-b%d-v%d-l%d-qs%d' % (dt.today().strftime('%y%m%d_%H%M%S'),
                                         args.mean_interval_ms,
                                         args.batch_size,
                                         args.videos,
                                         args.loaders,
                                         args.queue_size)

  # do a quick pass through the pipeline to count the total number of runners
  with open(args.config_file_path, 'r') as f:
    pipeline = json.load(f)
  num_runners = sum([len(step['gpus']) for step in pipeline])
  num_runners_first_step = len(pipeline[0]['gpus'])

  # total num of processes
  # runners + loaders + one client + one main process (this one)
  bar_total = num_runners + args.loaders + 2 
  
  # barrier to ensure all processes start at the same time
  sta_bar = Barrier(bar_total)
  # barrier to ensure all processes finish at the same time
  fin_bar = Barrier(bar_total)
  
  # global counter for tracking the total number of videos processed
  # all processes will exit once the counter reaches args.videos
  global_inference_counter = Value('i', 0)

  # global integer flag for checking job termination
  # any process can alter this value to broadcast a termination signal
  termination_flag = Value('i', TerminationFlag.UNSET)

  # size of queues, which should be large enough to accomodate videos without waiting
  # (mean_interval_ms = 0 is a special case where all videos are put in queues at once)
  queue_size = args.queue_size if args.mean_interval_ms > 0 else args.videos + num_runners + 1

  # queue between client and loader
  filename_queue = Queue(queue_size)
  # queue between loader and runner
  frame_queue = Queue(queue_size)

  # We use different client implementations for different mean intervals
  if args.mean_interval_ms > 0:
    client_impl = poisson_client
    client_args = (filename_queue, args.mean_interval_ms,
                   args.loaders, termination_flag,
                   sta_bar, fin_bar)
  else:
    client_impl = bulk_client
    client_args = (filename_queue, args.loaders, args.videos, termination_flag,
                   sta_bar, fin_bar)
  process_client = Process(target=client_impl,
                           args=client_args)

  process_loader_list = [Process(target=loader,
                                 args=(filename_queue, frame_queue,
                                       num_runners_first_step, l,
                                       termination_flag,
                                       sta_bar, fin_bar))
                         for l in range(args.loaders)]

  # hold at least one reference for all queues
  # otherwise, a queue object may get destroyed before child processes start
  queues = [frame_queue]
  process_runner_list = []
  for step_idx, step in enumerate(pipeline):
    is_final_step = step_idx == len(pipeline) - 1
<<<<<<< HEAD
    # we don't really have to put in None here,
    # but we do anyway to avoid handling corner cases below
    queues.append(Queue(args.queue_size) if not is_final_step else None)
=======

    # Create a queue for the processes in this step to put results into.
    # We don't need a queue for the last step, so we add a None placeholder.
    output_queue = Queue(queue_size) if not is_final_step else None
    queues.append(output_queue)

>>>>>>> beafa921
    model = step['model']
    gpus = step['gpus']
    start_idx = step['start_index']
    end_idx = step['end_index']
    replica_dict = {}
<<<<<<< HEAD
    for j, g in enumerate(gpus):
      is_first_instance = j == 0

      # check the replica index of this particular runner, for this gpu
      # if this runner is the first, then give it index 0
      replica_idx = replica_dict.get(g, 0)
      
=======
    for instance_idx, gpu in enumerate(gpus):
      is_first_instance = instance_idx == 0

      # check the replica index of this particular runner, for this gpu
      # if this runner is the first, then give it index 0
      replica_idx = replica_dict.get(gpu, 0)

>>>>>>> beafa921
      # this step should create as many markers as the number of replicas for
      # the next step (== len(pipeline[step_idx+1]['gpus']));
      # the first instance creates all markers, other instances do nothing
      num_exit_markers = len(pipeline[step_idx+1]['gpus']) \
                         if not is_final_step and is_first_instance \
                         else 0

      # we only want a single instance of the last step to print summaries
      print_summary = is_final_step and is_first_instance

      # the last two queues in `queues` are
      # the input and output queue for this step, respectively
      process_runner = Process(target=runner,
                               args=(queues[-2], queues[-1],
                                     num_exit_markers, print_summary,
<<<<<<< HEAD
                                     job_id, g, replica_idx,
                                     global_inference_counter, args.videos,
                                     termination_flag, step_idx,
                                     start_idx, end_idx,
=======
                                     job_id, gpu, replica_idx,
                                     global_inference_counter, args.videos,
                                     termination_flag, step_idx,
>>>>>>> beafa921
                                     sta_bar, fin_bar,
                                     model))

      replica_dict[gpu] = replica_idx + 1
      process_runner_list.append(process_runner)


  for p in [process_client] + process_loader_list + process_runner_list:
    p.start()

  sta_bar.wait()

  # we can exclude initialization time from the throughput measurement
  # by starting to measure time after the start barrier and not before
  time_start = time.time()
  print('START! %f' % time_start)

  fin_bar.wait()

  time_end = time.time()
  print('FINISH! %f' % time_end)
  total_time = time_end - time_start
  print('That took %f seconds' % total_time)


  print('Waiting for child processes to return...')
  for p in [process_client] + process_loader_list + process_runner_list:
    p.join()
  

  with open(logmeta(job_id), 'w') as f:
    f.write('Args: %s\n' % str(args))
    f.write('%f %f\n' % (time_start, time_end))
    f.write('Termination flag: %d\n' % termination_flag.value)

  # copy the pipeline file to the log dir of this job, for later reference
  basename = os.path.basename(args.config_file_path)
  shutil.copyfile(args.config_file_path,
                  os.path.join(logroot(job_id), basename))<|MERGE_RESOLUTION|>--- conflicted
+++ resolved
@@ -203,32 +203,17 @@
   process_runner_list = []
   for step_idx, step in enumerate(pipeline):
     is_final_step = step_idx == len(pipeline) - 1
-<<<<<<< HEAD
-    # we don't really have to put in None here,
-    # but we do anyway to avoid handling corner cases below
-    queues.append(Queue(args.queue_size) if not is_final_step else None)
-=======
 
     # Create a queue for the processes in this step to put results into.
     # We don't need a queue for the last step, so we add a None placeholder.
     output_queue = Queue(queue_size) if not is_final_step else None
     queues.append(output_queue)
 
->>>>>>> beafa921
     model = step['model']
     gpus = step['gpus']
     start_idx = step['start_index']
     end_idx = step['end_index']
     replica_dict = {}
-<<<<<<< HEAD
-    for j, g in enumerate(gpus):
-      is_first_instance = j == 0
-
-      # check the replica index of this particular runner, for this gpu
-      # if this runner is the first, then give it index 0
-      replica_idx = replica_dict.get(g, 0)
-      
-=======
     for instance_idx, gpu in enumerate(gpus):
       is_first_instance = instance_idx == 0
 
@@ -236,7 +221,6 @@
       # if this runner is the first, then give it index 0
       replica_idx = replica_dict.get(gpu, 0)
 
->>>>>>> beafa921
       # this step should create as many markers as the number of replicas for
       # the next step (== len(pipeline[step_idx+1]['gpus']));
       # the first instance creates all markers, other instances do nothing
@@ -252,16 +236,10 @@
       process_runner = Process(target=runner,
                                args=(queues[-2], queues[-1],
                                      num_exit_markers, print_summary,
-<<<<<<< HEAD
-                                     job_id, g, replica_idx,
+                                     job_id, gpu, replica_idx,
                                      global_inference_counter, args.videos,
                                      termination_flag, step_idx,
                                      start_idx, end_idx,
-=======
-                                     job_id, gpu, replica_idx,
-                                     global_inference_counter, args.videos,
-                                     termination_flag, step_idx,
->>>>>>> beafa921
                                      sta_bar, fin_bar,
                                      model))
 
