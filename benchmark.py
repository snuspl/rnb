"""Main entry point for the video analytics inference benchmark.

This PyTorch benchmark spawns client, loader, and runner processes to perform
video inference in a pipelined fashion. The implementation of each process is
expected to be written in individual modules; this file only provides a bare
backbone of how the overall procedure works. Note that the client, loader,
and runner processes do not necessarily need to be single processes.


          video filenames             video frame tensors
(client) -----------------> (loader) ---------------------> (runner)
               queue                         queue
"""
if __name__ == '__main__':
  # placing these imports before the if statement results in a
  # "context has already been set" RuntimeError
  from torch import multiprocessing as mp
  # https://pytorch.org/docs/stable/notes/multiprocessing.html#sharing-cuda-tensors
  mp.set_start_method('spawn')

  import argparse
  import os
  import sys
  import time
  from datetime import datetime as dt
  from torch.multiprocessing import SimpleQueue, Process, Semaphore, Value

  # change these if you want to use different client/loader/runner impls
  from rnb_logging import logmeta
  from client import client
  from r2p1d_loader import loader
  from r2p1d_runner import runner

  parser = argparse.ArgumentParser()
  parser.add_argument('-mi', '--mean_interval_ms',
                      help='Mean event interval time (Poisson), milliseconds',
                      type=int, default=100)
  parser.add_argument('-g', '--gpus', help='Number of GPUs to use',
                      type=int, default=1)
  parser.add_argument('-r', '--replicas_per_gpu',
                      help='Number of replicas per GPU', type=int, default=1)
  parser.add_argument('-b', '--batch_size', help='Video batch size per replica',
                      type=int, default=1)
  parser.add_argument('-v', '--videos', help='Total number of videos to run',
                      type=int, default=2000)
  parser.add_argument('-l', '--loaders', help='Number of loader processes to spawn',
                      type=int, default=1)
  args = parser.parse_args()
  print('Args:', args)

  job_id = '%s-mi%d-g%d-r%d-b%d-v%d-l%d' % (dt.today().strftime('%y%m%d_%H%M%S'),
                                            args.mean_interval_ms,
                                            args.gpus,
                                            args.replicas_per_gpu,
                                            args.batch_size,
                                            args.videos,
                                            args.loaders)

  # assume homogeneous placement of runners
  # in case of a heterogeneous placement, this needs to be changed accordingly
  num_runners = args.gpus * args.replicas_per_gpu

  # barrier to ensure all processes start at the same time
  sta_bar_semaphore = Semaphore(0)
  sta_bar_value = Value('i', 0)
  # runners + loaders + one client + one main process (this one)
  sta_bar_total = num_runners + args.loaders + 2

  # barrier to ensure all processes finish at the same time
  fin_bar_semaphore = Semaphore(0)
  fin_bar_value = Value('i', 0)
  fin_bar_total = num_runners + args.loaders + 2

  # queue between client and loader
  filename_queue = SimpleQueue()
  # queue between loader and runner
  frame_queue = SimpleQueue()

  process_client = Process(target=client,
                           args=(filename_queue, args.mean_interval_ms,
                                 args.videos, args.loaders,
                                 sta_bar_semaphore, sta_bar_value, sta_bar_total,
                                 fin_bar_semaphore, fin_bar_value, fin_bar_total))

<<<<<<< HEAD
  # TODO #4: Multiple loaders
  process_loader = Process(target=loader,
                           args=(filename_queue, frame_queue, num_runners,
                                 sta_bar_semaphore, sta_bar_value, sta_bar_total,
                                 fin_bar_semaphore, fin_bar_value, fin_bar_total))
=======
  process_loader_list = [Process(target=loader,
                                 args=(filename_queue, data_queue, num_runners, l,
                                       sta_bar_semaphore, sta_bar_value, sta_bar_total,
                                       fin_bar_semaphore, fin_bar_value, fin_bar_total))
                         for l in range(args.loaders)]
>>>>>>> 3b282d77

  process_runner_list = []
  for g in range(args.gpus):
    for r in range(args.replicas_per_gpu):
      process_runner_list.append(Process(target=runner,
                                         args=(frame_queue,
                                               job_id, g, r,
                                               sta_bar_semaphore, sta_bar_value, sta_bar_total,
                                               fin_bar_semaphore, fin_bar_value, fin_bar_total)))


  for p in [process_client] + process_loader_list + process_runner_list:
    p.start()

  # we should be able to hide this whole semaphore mess in a
  # single Barrier class or something...
  with sta_bar_value.get_lock():
    sta_bar_value.value += 1
  if sta_bar_value.value == sta_bar_total:
    sta_bar_semaphore.release()
  sta_bar_semaphore.acquire()
  sta_bar_semaphore.release()

  # we can exclude initialization time from the throughput measurement
  # by starting to measure time after the start barrier and not before
  time_start = time.time()
  print('START! %f' % time_start)

  with fin_bar_value.get_lock():
    fin_bar_value.value += 1
  if fin_bar_value.value == fin_bar_total:
    fin_bar_semaphore.release()
  fin_bar_semaphore.acquire()
  fin_bar_semaphore.release()

  time_end = time.time()
  print('FINISH! %f' % time_end)
  total_time = time_end - time_start
  print('That took %f seconds' % total_time)


  print('Waiting for child processes to return...')
  for p in [process_client] + process_loader_list + process_runner_list:
    p.join()
  

  with open(logmeta(job_id), 'w') as f:
    f.write('Args: %s\n' % str(args))
    f.write('%f %f' % (time_start, time_end))<|MERGE_RESOLUTION|>--- conflicted
+++ resolved
@@ -82,19 +82,10 @@
                                  sta_bar_semaphore, sta_bar_value, sta_bar_total,
                                  fin_bar_semaphore, fin_bar_value, fin_bar_total))
 
-<<<<<<< HEAD
-  # TODO #4: Multiple loaders
-  process_loader = Process(target=loader,
-                           args=(filename_queue, frame_queue, num_runners,
-                                 sta_bar_semaphore, sta_bar_value, sta_bar_total,
-                                 fin_bar_semaphore, fin_bar_value, fin_bar_total))
-=======
   process_loader_list = [Process(target=loader,
-                                 args=(filename_queue, data_queue, num_runners, l,
+                                 args=(filename_queue, frame_queue, num_runners, l,
                                        sta_bar_semaphore, sta_bar_value, sta_bar_total,
                                        fin_bar_semaphore, fin_bar_value, fin_bar_total))
-                         for l in range(args.loaders)]
->>>>>>> 3b282d77
 
   process_runner_list = []
   for g in range(args.gpus):
