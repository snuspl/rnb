import torch

from models.r2p1d.network import R2Plus1DClassifier, SpatioTemporalResBlock
<<<<<<< HEAD
from models.r2p1d.network import R2Plus1DLayerWrapper
#from models.r2p1d.network import R2Plus1DLayer12Wrapper
#from models.r2p1d.network import R2Plus1DLayer345Wrapper
=======
from models.r2p1d.network import R2Plus1DLayer12Wrapper
from models.r2p1d.network import R2Plus1DLayer345Wrapper
>>>>>>> beafa921
from runner_model import RunnerModel


CKPT_PATH = '/cmsdata/ssd0/cmslab/Kinetics-400/ckpt/model_data.pth.tar'

class R2P1DRunner(RunnerModel):
  """RunnerModel impl of the R(2+1)D model for RnB benchmark runners."""
  def __init__(self, device, num_classes=400, layer_sizes=[2,2,2,2],
                     block_type=SpatioTemporalResBlock):
    super(R2P1DRunner, self).__init__(device)

    self.model = R2Plus1DClassifier(num_classes, layer_sizes, block_type) \
                     .to(device)
    ckpt = torch.load(CKPT_PATH, map_location=device)
    self.model.load_state_dict(ckpt['state_dict'])


  def input_shape(self):
    return (10, 3, 8, 112, 112)


  def __call__(self, input):
    return self.model(input)

<<<<<<< HEAD
class R2P1DLayerRunner(RunnerModel):
  def __init__(self, device, start_idx, end_idx, num_classes=400, layer_size=2, block_type=SpatioTemporalResBlock):
    super(R2P1DLayerRunner, self).__init__(device)
    
    self.start_idx = start_idx
    self.model = R2Plus1DLayerWrapper(start_idx, end_idx, num_classes, layer_size, block_type).to(device)
    ckpt = torch.load(CKPT_PATH, map_location=device)

    state_dict = {}
    #filter out weights that are not used in this model  
    for i in range(start_idx, end_idx+1):
      layer = 'res2plus1d.conv{}'.format(i)
 
      tmp_state_dict = {k:v for k, v in ckpt['state_dict'].items() if
                        k.startswith(layer) or
                        k.startswith('linear')}
      state_dict.update(tmp_state_dict)
    self.model.load_state_dict(state_dict) 
    

  def input_shape(self):
    input_dict = { 1: (10, 3, 8, 112, 112), 
                   2: (10, 64, 8, 56, 56),
                   3: (10, 64, 8, 56, 56),
                   4: (10, 128, 4, 28, 28),
                   5: (10, 256, 2, 14, 14) }
    
    return input_dict[self.start_idx]

  def __call__(self, input):
    return self.model(input)

=======
>>>>>>> beafa921

class R2P1DLayer12Runner(RunnerModel):
  """RunnerModel impl for the first two layers of the R(2+1)D model."""
  def __init__(self, device, layer_size=2, block_type=SpatioTemporalResBlock):
    super(R2P1DLayer12Runner, self).__init__(device)

    self.model = R2Plus1DLayer12Wrapper(layer_size, block_type).to(device)
    ckpt = torch.load(CKPT_PATH, map_location=device)

    # filter out weights that are not used in this model
    state_dict = {k:v for k,v in ckpt['state_dict'].items() if
                  k.startswith('res2plus1d.conv1') or
                  k.startswith('res2plus1d.conv2')}
    self.model.load_state_dict(state_dict)


  def input_shape(self):
    return (10, 3, 8, 112, 112)


  def __call__(self, input):
    return self.model(input)


class R2P1DLayer345Runner(RunnerModel):
  """RunnerModel impl for the last three layers of the R(2+1)D model."""
  def __init__(self, device, num_classes=400, layer_sizes=[2,2,2],
                     block_type=SpatioTemporalResBlock):
    super(R2P1DLayer345Runner, self).__init__(device)

    self.model = R2Plus1DLayer345Wrapper(num_classes, layer_sizes, block_type) \
                     .to(device)
    ckpt = torch.load(CKPT_PATH, map_location=device)

    # filter out weights that are not used in this model
    state_dict = {k:v for k,v in ckpt['state_dict'].items() if
                      k.startswith('res2plus1d.conv3') or
                      k.startswith('res2plus1d.conv4') or
                      k.startswith('res2plus1d.conv5') or
                      k.startswith('linear')}
    self.model.load_state_dict(state_dict)


  def input_shape(self):
    return (10, 64, 8, 56, 56)


  def __call__(self, input):
    return self.model(input)<|MERGE_RESOLUTION|>--- conflicted
+++ resolved
@@ -1,14 +1,9 @@
 import torch
 
 from models.r2p1d.network import R2Plus1DClassifier, SpatioTemporalResBlock
-<<<<<<< HEAD
 from models.r2p1d.network import R2Plus1DLayerWrapper
-#from models.r2p1d.network import R2Plus1DLayer12Wrapper
-#from models.r2p1d.network import R2Plus1DLayer345Wrapper
-=======
 from models.r2p1d.network import R2Plus1DLayer12Wrapper
 from models.r2p1d.network import R2Plus1DLayer345Wrapper
->>>>>>> beafa921
 from runner_model import RunnerModel
 
 
@@ -33,7 +28,6 @@
   def __call__(self, input):
     return self.model(input)
 
-<<<<<<< HEAD
 class R2P1DLayerRunner(RunnerModel):
   def __init__(self, device, start_idx, end_idx, num_classes=400, layer_size=2, block_type=SpatioTemporalResBlock):
     super(R2P1DLayerRunner, self).__init__(device)
@@ -66,8 +60,6 @@
   def __call__(self, input):
     return self.model(input)
 
-=======
->>>>>>> beafa921
 
 class R2P1DLayer12Runner(RunnerModel):
   """RunnerModel impl for the first two layers of the R(2+1)D model."""
