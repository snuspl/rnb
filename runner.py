--- conflicted
+++ resolved
@@ -3,10 +3,7 @@
 def runner(input_queue, output_queue, num_exit_markers, print_summary,
            job_id, g_idx, r_idx, global_inference_counter, num_videos,
            termination_flag, step_idx,
-<<<<<<< HEAD
            start_idx, end_idx, 
-=======
->>>>>>> beafa921
            sta_bar, fin_bar,
            model_module_path):
   # PyTorch seems to have an issue with sharing modules between
@@ -49,13 +46,8 @@
         del tmp
 
 
-<<<<<<< HEAD
-        if output_queue is None:
-          # this is the final step
-=======
         is_final_step = output_queue is None
         if is_final_step:
->>>>>>> beafa921
           # collect incoming time measurements for later logging
           time_card_summary = TimeCardSummary()
 
@@ -78,12 +70,7 @@
           time_card.record('inference%d_finish' % step_idx)
 
 
-<<<<<<< HEAD
-          if output_queue is None:
-            # this is the final step
-=======
           if is_final_step:
->>>>>>> beafa921
             # increment the inference counter
             with global_inference_counter.get_lock():
               global_inference_counter.value += 1
@@ -111,12 +98,7 @@
 
 
         # the termination flag has been raised
-<<<<<<< HEAD
-        if output_queue is not None:
-          # this is NOT the final step
-=======
         if not is_final_step:
->>>>>>> beafa921
           # mark the end of the input stream
           try:
             for _ in range(num_exit_markers):
@@ -126,13 +108,7 @@
 
   fin_bar.wait()
 
-<<<<<<< HEAD
-  if output_queue is None:
-    # this is the final step
-
-=======
   if is_final_step:
->>>>>>> beafa921
     # write statistics AFTER the barrier so that
     # throughput is not affected by unnecessary file I/O
     with open(logname(job_id, g_idx, r_idx), 'w') as f:
