"""Client implementations for the video analytics inference benchmark.
   The Client simulates creating inference requests, assuming that 
   the video is available in the server. We can evaluate different workload
   characteristics by implementing different client; for example, we have poisson_client
   that generates requests for single video at a time with random interval, and 
   bulk_client that generates requests for all videos at once.
"""
<<<<<<< HEAD

def load_videos():
  """Helper function that reads video names from a hard-coded file path.
  """
=======
def client(filename_queue, beta, num_loaders, termination_flag,
           sta_bar, fin_bar):
>>>>>>> 3199d794
  # PyTorch seems to have an issue with sharing modules between
  # multiple processes, so we just do the imports here and
  # not at the top of the file
  import os

  # file directory is assumed to be like:
  # root/
  #   label1/
  #     video1
  #     video2
  #     ...
  #   label2/
  #     video3
  #     video4
  #     ...
  #   ...
  root = '/cmsdata/ssd0/cmslab/Kinetics-400/sparta'
  videos = []
  for label in os.listdir(root):
    for video in os.listdir(os.path.join(root, label)):
      videos.append(os.path.join(root, label, video))

  if len(videos) <= 0:
    raise Exception('No video available.')
<<<<<<< HEAD
  return videos

def poisson_client(filename_queue, beta, num_loaders, termination_flag,
           sta_bar_semaphore, sta_bar_value, sta_bar_total,
           fin_bar_semaphore, fin_bar_value, fin_bar_total):
  """
  Sends loaded video to the filename queue, one at a time. 
  The interval time between enqueues is sampled from an exponential distribution, 
  to model video inference queries as a Poisson process.
  """
  import time
  from numpy.random import exponential
  from queue import Full
  from control import TerminationFlag
  from rnb_logging import TimeCard

  videos = load_videos()

  with sta_bar_value.get_lock():
    sta_bar_value.value += 1
  if sta_bar_value.value == sta_bar_total:
    sta_bar_semaphore.release()
  sta_bar_semaphore.acquire()
  sta_bar_semaphore.release()

=======
 
  sta_bar.wait()
  
>>>>>>> 3199d794
  video_idx = 0
  while termination_flag.value == TerminationFlag.UNSET:
    video = videos[video_idx]
    # come back to the front of the list if we're at the end
    video_idx = (video_idx + 1) % len(videos)

    # create TimeCard instance to measure the time of key events
    time_card = TimeCard()
    time_card.record('enqueue_filename')

    try:
      filename_queue.put_nowait((video, time_card))
    except Full:
      print('[WARNING] Filename queue is full. Aborting...')
      termination_flag.value = TerminationFlag.FILENAME_QUEUE_FULL
      break
    time.sleep(exponential(float(beta) / 1000)) # milliseconds --> seconds

  # mark the end of the input stream
  # the loaders should exit by themselves, but we enqueue these markers just in
  # case some loader is waiting on the queue
  try:
    for _ in range(num_loaders):
      filename_queue.put_nowait(None)
  except Full:
    # if the queue is full, then we don't have to do anything because
    # the loaders will not be blocked at queue.get() and eventually exit
    # on their own
    pass
<<<<<<< HEAD

  with fin_bar_value.get_lock():
    fin_bar_value.value += 1
  if fin_bar_value.value == fin_bar_total:
    fin_bar_semaphore.release()
  fin_bar_semaphore.acquire()
  fin_bar_semaphore.release()

def bulk_client(filename_queue, beta, num_loaders, num_videos, termination_flag,
           sta_bar_semaphore, sta_bar_value, sta_bar_total,
           fin_bar_semaphore, fin_bar_value, fin_bar_total):
  """
  Sends videos to the filename queue in bulk, as many as specified by the argument num_videos. 
  This implementation is mainly for measuring maximum throughput where latency is not a primary metric. 
  """
  import time
  from queue import Full
  from control import TerminationFlag
  from rnb_logging import TimeCard

  assert beta == 0
  videos = load_videos()

  with sta_bar_value.get_lock():
    sta_bar_value.value += 1
  if sta_bar_value.value == sta_bar_total:
    sta_bar_semaphore.release()
  sta_bar_semaphore.acquire()
  sta_bar_semaphore.release()

  video_idx = 0
  while video_idx < num_videos:
    video = videos[video_idx]
    # come back to the front of the list if we're at the end
    video_idx = (video_idx + 1) % len(videos)

    # create TimeCard instance to measure the time of key events
    time_card = TimeCard()
    time_card.record('enqueue_filename')

    try:
      filename_queue.put_nowait((video, time_card))
    except Full:
      print('[WARNING] Filename queue is full. Aborting...')
      termination_flag.value = TerminationFlag.FILENAME_QUEUE_FULL
      break

  # mark the end of the input stream
  # the loaders should exit by themselves, but we enqueue these markers just in
  # case some loader is waiting on the queue
  try:
    for _ in range(num_loaders):
      filename_queue.put_nowait(None)
  except Full:
    # if the queue is full, then we don't have to do anything because
    # the loaders will not be blocked at queue.get() and eventually exit
    # on their own
    pass

  with fin_bar_value.get_lock():
    fin_bar_value.value += 1
  if fin_bar_value.value == fin_bar_total:
    fin_bar_semaphore.release()
  fin_bar_semaphore.acquire()
  fin_bar_semaphore.release()
=======
  
  fin_bar.wait()
>>>>>>> 3199d794
<|MERGE_RESOLUTION|>--- conflicted
+++ resolved
@@ -5,15 +5,9 @@
    that generates requests for single video at a time with random interval, and 
    bulk_client that generates requests for all videos at once.
 """
-<<<<<<< HEAD
-
 def load_videos():
   """Helper function that reads video names from a hard-coded file path.
   """
-=======
-def client(filename_queue, beta, num_loaders, termination_flag,
-           sta_bar, fin_bar):
->>>>>>> 3199d794
   # PyTorch seems to have an issue with sharing modules between
   # multiple processes, so we just do the imports here and
   # not at the top of the file
@@ -38,12 +32,10 @@
 
   if len(videos) <= 0:
     raise Exception('No video available.')
-<<<<<<< HEAD
   return videos
 
 def poisson_client(filename_queue, beta, num_loaders, termination_flag,
-           sta_bar_semaphore, sta_bar_value, sta_bar_total,
-           fin_bar_semaphore, fin_bar_value, fin_bar_total):
+        sta_bar, fin_bar):
   """
   Sends loaded video to the filename queue, one at a time. 
   The interval time between enqueues is sampled from an exponential distribution, 
@@ -57,18 +49,8 @@
 
   videos = load_videos()
 
-  with sta_bar_value.get_lock():
-    sta_bar_value.value += 1
-  if sta_bar_value.value == sta_bar_total:
-    sta_bar_semaphore.release()
-  sta_bar_semaphore.acquire()
-  sta_bar_semaphore.release()
+  sta_bar.wait()
 
-=======
- 
-  sta_bar.wait()
-  
->>>>>>> 3199d794
   video_idx = 0
   while termination_flag.value == TerminationFlag.UNSET:
     video = videos[video_idx]
@@ -98,14 +80,8 @@
     # the loaders will not be blocked at queue.get() and eventually exit
     # on their own
     pass
-<<<<<<< HEAD
 
-  with fin_bar_value.get_lock():
-    fin_bar_value.value += 1
-  if fin_bar_value.value == fin_bar_total:
-    fin_bar_semaphore.release()
-  fin_bar_semaphore.acquire()
-  fin_bar_semaphore.release()
+  fin_bar.wait()
 
 def bulk_client(filename_queue, beta, num_loaders, num_videos, termination_flag,
            sta_bar_semaphore, sta_bar_value, sta_bar_total,
@@ -122,12 +98,7 @@
   assert beta == 0
   videos = load_videos()
 
-  with sta_bar_value.get_lock():
-    sta_bar_value.value += 1
-  if sta_bar_value.value == sta_bar_total:
-    sta_bar_semaphore.release()
-  sta_bar_semaphore.acquire()
-  sta_bar_semaphore.release()
+  sta_bar.wait()
 
   video_idx = 0
   while video_idx < num_videos:
@@ -158,13 +129,4 @@
     # on their own
     pass
 
-  with fin_bar_value.get_lock():
-    fin_bar_value.value += 1
-  if fin_bar_value.value == fin_bar_total:
-    fin_bar_semaphore.release()
-  fin_bar_semaphore.acquire()
-  fin_bar_semaphore.release()
-=======
-  
-  fin_bar.wait()
->>>>>>> 3199d794
+  fin_bar.wait()